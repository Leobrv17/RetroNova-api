<<<<<<< HEAD
from fastapi import APIRouter, Depends, Query, HTTPException
from sqlalchemy import and_, or_
=======
from fastapi import APIRouter, Depends, Query
>>>>>>> 894f900c
from sqlalchemy.orm import Session
from uuid import UUID
from app.data_base import get_db
from app.depends.firebase_auth import verify_firebase_token
from app.schemas import FriendsCreate, FriendsResponse, FriendsUpdate
from app.services.friends import (
    create_friend_service,
    get_friend_by_id_service,
    update_friend_service,
    delete_friend_service,
    get_all_friends_service,
    restore_friend_service
)
from app.models import Friends, Users
from app.utils.db_utils import filter_deleted

router = APIRouter()


@router.post("/", response_model=FriendsResponse, tags=["Friends"], name="Create Friend")
def create_friend(
    friend_data: FriendsCreate,
    db: Session = Depends(get_db),
    current_user: dict = Depends(verify_firebase_token)
):
    """
    Endpoint to create a new friendship.

    Args:
        friend_data (FriendsCreate): The data required to create a new friendship, provided in the request body.
        db (Session): Database session dependency.

    Returns:
        FriendsResponse: The newly created friendship information.

    Raises:
        HTTPException:
            - 400 status code if the friendship already exists between the two users.
    """
    firebase_uid = current_user.get("uid")
    return create_friend_service(db, friend_data, firebase_uid)


@router.get("/", response_model=list[FriendsResponse], tags=["Friends"], name="Get All Friends")
def get_all_friends(
<<<<<<< HEAD
        include_deleted: bool = Query(False, description="Include soft-deleted friendships"),
        db: Session = Depends(get_db)
=======
    include_deleted: bool = Query(False, description="Include soft-deleted friendships"),
    db: Session = Depends(get_db)
>>>>>>> 894f900c
):
    """
    Endpoint to retrieve all friendships.

    Args:
        include_deleted (bool, optional): If True, include soft-deleted friendships. Defaults to False.
        db (Session): Database session dependency.

    Returns:
        List[FriendsResponse]: A list of all friendships.

    Raises:
        HTTPException: If an error occurs while fetching the friendships (optional, if implemented).
    """
    return get_all_friends_service(db, include_deleted)


@router.get("/{friend_id}", response_model=FriendsResponse, tags=["Friends"], name="Get Friend by id")
def get_friend_by_id(
<<<<<<< HEAD
        friend_id: UUID,
        include_deleted: bool = Query(False, description="Include soft-deleted friendships"),
        db: Session = Depends(get_db)
=======
    friend_id: UUID,
    include_deleted: bool = Query(False, description="Include soft-deleted friendships"),
    db: Session = Depends(get_db)
>>>>>>> 894f900c
):
    """
    Endpoint to retrieve a specific friendship by its unique ID.

    Args:
        friend_id (UUID): The unique identifier of the friendship to retrieve.
        include_deleted (bool, optional): If True, include soft-deleted friendships. Defaults to False.
        db (Session): Database session dependency.

    Returns:
        FriendsResponse: The retrieved friendship information.

    Raises:
        HTTPException:
            - 404 status code if the friendship is not found.
    """
    return get_friend_by_id_service(db, friend_id, include_deleted)


@router.put("/{friend_id}", response_model=FriendsResponse, tags=["Friends"], name="Update Friend")
def update_friend(friend_id: UUID, update_data: FriendsUpdate, db: Session = Depends(get_db)):
    """
    Endpoint to update an existing friendship.

    Args:
        friend_id (UUID): The unique identifier of the friendship to be updated.
        update_data (FriendsUpdate): The updated friendship data provided in the request body.
        db (Session): Database session dependency.

    Returns:
        FriendsResponse: The updated friendship information.

    Raises:
        HTTPException:
            - 404 status code if the friendship is not found.
            - 400 status code if the update data is invalid.
    """
    return update_friend_service(db, friend_id, update_data)


@router.delete("/{friend_id}", response_model=FriendsResponse, tags=["Friends"], name="Delete Friend")
def delete_friend(
<<<<<<< HEAD
        friend_id: UUID,
        hard_delete: bool = Query(False, description="Perform hard delete instead of soft delete"),
        db: Session = Depends(get_db)
=======
    friend_id: UUID,
    hard_delete: bool = Query(False, description="Perform hard delete instead of soft delete"),
    db: Session = Depends(get_db)
>>>>>>> 894f900c
):
    """
    Endpoint to delete a friendship.

    Args:
        friend_id (UUID): The unique identifier of the friendship to be deleted.
        hard_delete (bool, optional): If True, permanently delete the friendship. Defaults to False (soft delete).
        db (Session): Database session dependency.

    Returns:
        FriendsResponse: The deleted friendship information.

    Raises:
        HTTPException:
            - 404 status code if the friendship is not found.
    """
    return delete_friend_service(db, friend_id, hard_delete)


@router.post("/{friend_id}/restore", response_model=FriendsResponse, tags=["Friends"], name="Restore Deleted Friend")
def restore_friend(friend_id: UUID, db: Session = Depends(get_db)):
    """
    Endpoint to restore a soft-deleted friendship.

    Args:
        friend_id (UUID): The unique identifier of the friendship to be restored.
        db (Session): Database session dependency.

    Returns:
        FriendsResponse: The restored friendship information.

    Raises:
        HTTPException:
            - 404 status code if the friendship is not found.
            - 400 status code if the friendship is not deleted.
    """
<<<<<<< HEAD
    return restore_friend_service(db, friend_id)


@router.get("/user", response_model=list[FriendsResponse], tags=["Friends"])
def get_user_friends(
        db: Session = Depends(get_db),
        current_user: dict = Depends(verify_firebase_token)
):
    firebase_uid = current_user.get("uid")
    user = db.query(Users).filter(Users.firebase_id == firebase_uid).first()
    if not user:
        raise HTTPException(status_code=404, detail="Utilisateur non trouvé")

    # Récupérer les amitiés acceptées où l'utilisateur est impliqué
    query = db.query(Friends).filter(
        or_(
            and_(Friends.friend_from_id == user.id, Friends.accept == True),
            and_(Friends.friend_to_id == user.id, Friends.accept == True)
        )
    )
    query = filter_deleted(query, False)
    friendships = query.all()

    if not friendships:
        raise HTTPException(status_code=404, detail="Aucun ami trouvé")

    return friendships


@router.get("/requests/received", response_model=list[FriendsResponse], tags=["Friends"],
            name="Get Received Friend Requests")
def get_received_friend_requests(db: Session = Depends(get_db), user_data: dict = Depends(verify_firebase_token)):
    """
    Endpoint pour récupérer les demandes d'amitié reçues par l'utilisateur connecté.
    """
    firebase_uid = user_data.get("uid")
    user = db.query(Users).filter(Users.firebase_id == firebase_uid).first()
    if not user:
        raise HTTPException(status_code=404, detail="Utilisateur non trouvé")

    # Récupérer les amitiés où l'utilisateur est le destinataire et qui ne sont pas encore acceptées ou refusées
    query = db.query(Friends).filter(
        and_(
            Friends.friend_to_id == user.id,
            Friends.accept == False,
            Friends.decline == False
        )
    )

    requests = query.all()
    if not requests:
        raise HTTPException(status_code=404, detail="Aucune demande reçue")

    return requests


@router.get("/requests/sent", response_model=list[FriendsResponse], tags=["Friends"])
def get_sent_friend_requests(
        db: Session = Depends(get_db),
        current_user: dict = Depends(verify_firebase_token)
):
    firebase_uid = current_user.get("uid")
    user = db.query(Users).filter(Users.firebase_id == firebase_uid).first()
    if not user:
        raise HTTPException(status_code=404, detail="Utilisateur non trouvé")

    # Récupérer les demandes envoyées non acceptées/refusées
    query = db.query(Friends).filter(
        and_(
            Friends.friend_from_id == user.id,
            Friends.accept == False,
            Friends.decline == False
        )
    )
    query = filter_deleted(query, False)
    requests = query.all()

    if not requests:
        raise HTTPException(status_code=404, detail="Aucune demande envoyée")

    return requests
=======
    return restore_friend_service(db, friend_id)
>>>>>>> 894f900c
<|MERGE_RESOLUTION|>--- conflicted
+++ resolved
@@ -1,34 +1,21 @@
-<<<<<<< HEAD
-from fastapi import APIRouter, Depends, Query, HTTPException
-from sqlalchemy import and_, or_
-=======
-from fastapi import APIRouter, Depends, Query
->>>>>>> 894f900c
+from fastapi import APIRouter, Depends
 from sqlalchemy.orm import Session
 from uuid import UUID
 from app.data_base import get_db
-from app.depends.firebase_auth import verify_firebase_token
 from app.schemas import FriendsCreate, FriendsResponse, FriendsUpdate
 from app.services.friends import (
     create_friend_service,
     get_friend_by_id_service,
     update_friend_service,
     delete_friend_service,
-    get_all_friends_service,
-    restore_friend_service
+    get_all_friends_service
 )
-from app.models import Friends, Users
-from app.utils.db_utils import filter_deleted
 
 router = APIRouter()
 
 
 @router.post("/", response_model=FriendsResponse, tags=["Friends"], name="Create Friend")
-def create_friend(
-    friend_data: FriendsCreate,
-    db: Session = Depends(get_db),
-    current_user: dict = Depends(verify_firebase_token)
-):
+def create_friend(friend_data: FriendsCreate, db: Session = Depends(get_db)):
     """
     Endpoint to create a new friendship.
 
@@ -43,25 +30,15 @@
         HTTPException:
             - 400 status code if the friendship already exists between the two users.
     """
-    firebase_uid = current_user.get("uid")
-    return create_friend_service(db, friend_data, firebase_uid)
+    return create_friend_service(db, friend_data)
 
 
-@router.get("/", response_model=list[FriendsResponse], tags=["Friends"], name="Get All Friends")
-def get_all_friends(
-<<<<<<< HEAD
-        include_deleted: bool = Query(False, description="Include soft-deleted friendships"),
-        db: Session = Depends(get_db)
-=======
-    include_deleted: bool = Query(False, description="Include soft-deleted friendships"),
-    db: Session = Depends(get_db)
->>>>>>> 894f900c
-):
+@router.get("/", response_model=list[FriendsResponse])  # Nouveau endpoint
+def get_all_friends(db: Session = Depends(get_db)):
     """
     Endpoint to retrieve all friendships.
 
     Args:
-        include_deleted (bool, optional): If True, include soft-deleted friendships. Defaults to False.
         db (Session): Database session dependency.
 
     Returns:
@@ -70,27 +47,16 @@
     Raises:
         HTTPException: If an error occurs while fetching the friendships (optional, if implemented).
     """
-    return get_all_friends_service(db, include_deleted)
+    return get_all_friends_service(db)
 
 
 @router.get("/{friend_id}", response_model=FriendsResponse, tags=["Friends"], name="Get Friend by id")
-def get_friend_by_id(
-<<<<<<< HEAD
-        friend_id: UUID,
-        include_deleted: bool = Query(False, description="Include soft-deleted friendships"),
-        db: Session = Depends(get_db)
-=======
-    friend_id: UUID,
-    include_deleted: bool = Query(False, description="Include soft-deleted friendships"),
-    db: Session = Depends(get_db)
->>>>>>> 894f900c
-):
+def get_friend_by_id(friend_id: UUID, db: Session = Depends(get_db)):
     """
     Endpoint to retrieve a specific friendship by its unique ID.
 
     Args:
         friend_id (UUID): The unique identifier of the friendship to retrieve.
-        include_deleted (bool, optional): If True, include soft-deleted friendships. Defaults to False.
         db (Session): Database session dependency.
 
     Returns:
@@ -100,7 +66,8 @@
         HTTPException:
             - 404 status code if the friendship is not found.
     """
-    return get_friend_by_id_service(db, friend_id, include_deleted)
+    return get_friend_by_id_service(db, friend_id)
+
 
 
 @router.put("/{friend_id}", response_model=FriendsResponse, tags=["Friends"], name="Update Friend")
@@ -124,24 +91,14 @@
     return update_friend_service(db, friend_id, update_data)
 
 
+
 @router.delete("/{friend_id}", response_model=FriendsResponse, tags=["Friends"], name="Delete Friend")
-def delete_friend(
-<<<<<<< HEAD
-        friend_id: UUID,
-        hard_delete: bool = Query(False, description="Perform hard delete instead of soft delete"),
-        db: Session = Depends(get_db)
-=======
-    friend_id: UUID,
-    hard_delete: bool = Query(False, description="Perform hard delete instead of soft delete"),
-    db: Session = Depends(get_db)
->>>>>>> 894f900c
-):
+def delete_friend(friend_id: UUID, db: Session = Depends(get_db)):
     """
     Endpoint to delete a friendship.
 
     Args:
         friend_id (UUID): The unique identifier of the friendship to be deleted.
-        hard_delete (bool, optional): If True, permanently delete the friendship. Defaults to False (soft delete).
         db (Session): Database session dependency.
 
     Returns:
@@ -151,108 +108,4 @@
         HTTPException:
             - 404 status code if the friendship is not found.
     """
-    return delete_friend_service(db, friend_id, hard_delete)
-
-
-@router.post("/{friend_id}/restore", response_model=FriendsResponse, tags=["Friends"], name="Restore Deleted Friend")
-def restore_friend(friend_id: UUID, db: Session = Depends(get_db)):
-    """
-    Endpoint to restore a soft-deleted friendship.
-
-    Args:
-        friend_id (UUID): The unique identifier of the friendship to be restored.
-        db (Session): Database session dependency.
-
-    Returns:
-        FriendsResponse: The restored friendship information.
-
-    Raises:
-        HTTPException:
-            - 404 status code if the friendship is not found.
-            - 400 status code if the friendship is not deleted.
-    """
-<<<<<<< HEAD
-    return restore_friend_service(db, friend_id)
-
-
-@router.get("/user", response_model=list[FriendsResponse], tags=["Friends"])
-def get_user_friends(
-        db: Session = Depends(get_db),
-        current_user: dict = Depends(verify_firebase_token)
-):
-    firebase_uid = current_user.get("uid")
-    user = db.query(Users).filter(Users.firebase_id == firebase_uid).first()
-    if not user:
-        raise HTTPException(status_code=404, detail="Utilisateur non trouvé")
-
-    # Récupérer les amitiés acceptées où l'utilisateur est impliqué
-    query = db.query(Friends).filter(
-        or_(
-            and_(Friends.friend_from_id == user.id, Friends.accept == True),
-            and_(Friends.friend_to_id == user.id, Friends.accept == True)
-        )
-    )
-    query = filter_deleted(query, False)
-    friendships = query.all()
-
-    if not friendships:
-        raise HTTPException(status_code=404, detail="Aucun ami trouvé")
-
-    return friendships
-
-
-@router.get("/requests/received", response_model=list[FriendsResponse], tags=["Friends"],
-            name="Get Received Friend Requests")
-def get_received_friend_requests(db: Session = Depends(get_db), user_data: dict = Depends(verify_firebase_token)):
-    """
-    Endpoint pour récupérer les demandes d'amitié reçues par l'utilisateur connecté.
-    """
-    firebase_uid = user_data.get("uid")
-    user = db.query(Users).filter(Users.firebase_id == firebase_uid).first()
-    if not user:
-        raise HTTPException(status_code=404, detail="Utilisateur non trouvé")
-
-    # Récupérer les amitiés où l'utilisateur est le destinataire et qui ne sont pas encore acceptées ou refusées
-    query = db.query(Friends).filter(
-        and_(
-            Friends.friend_to_id == user.id,
-            Friends.accept == False,
-            Friends.decline == False
-        )
-    )
-
-    requests = query.all()
-    if not requests:
-        raise HTTPException(status_code=404, detail="Aucune demande reçue")
-
-    return requests
-
-
-@router.get("/requests/sent", response_model=list[FriendsResponse], tags=["Friends"])
-def get_sent_friend_requests(
-        db: Session = Depends(get_db),
-        current_user: dict = Depends(verify_firebase_token)
-):
-    firebase_uid = current_user.get("uid")
-    user = db.query(Users).filter(Users.firebase_id == firebase_uid).first()
-    if not user:
-        raise HTTPException(status_code=404, detail="Utilisateur non trouvé")
-
-    # Récupérer les demandes envoyées non acceptées/refusées
-    query = db.query(Friends).filter(
-        and_(
-            Friends.friend_from_id == user.id,
-            Friends.accept == False,
-            Friends.decline == False
-        )
-    )
-    query = filter_deleted(query, False)
-    requests = query.all()
-
-    if not requests:
-        raise HTTPException(status_code=404, detail="Aucune demande envoyée")
-
-    return requests
-=======
-    return restore_friend_service(db, friend_id)
->>>>>>> 894f900c
+    return delete_friend_service(db, friend_id)
