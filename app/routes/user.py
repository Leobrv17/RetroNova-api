--- conflicted
+++ resolved
@@ -7,7 +7,6 @@
 from app.models import Users
 from typing import List
 from uuid import UUID
-from app.utils.db_utils import filter_deleted
 
 router = APIRouter()
 
@@ -162,60 +161,4 @@
     db.commit()
     db.refresh(user)
 
-<<<<<<< HEAD
-    return user
-
-
-@router.get("/firebase/{firebase_id}", response_model=UserResponse, tags=["Users"])
-def get_user_by_firebase_id(
-        firebase_id: str,
-        include_deleted: bool = Query(False, description="Inclure les utilisateurs supprimés"),
-        db: Session = Depends(get_db)
-):
-    """
-    Endpoint to retrieve a user by their Firebase ID.
-
-    Args:
-        firebase_id (str): The Firebase ID of the user to retrieve.
-        include_deleted (bool): If True, include soft-deleted users in the response
-        db (Session): Database session dependency.
-
-    Returns:
-        UserResponse: The retrieved user information.
-
-    Raises:
-        HTTPException: If the user is not found (404 status).
-    """
-    query = db.query(Users).filter(Users.firebase_id == firebase_id)
-    query = filter_deleted(query, include_deleted)
-    user = query.first()
-
-    if user is None:
-        raise HTTPException(status_code=404, detail="User not found")
-    return user
-
-
-@router.get("/public/{public_id}", response_model=UserResponse, tags=["Users"], name="Get User by Public ID")
-def get_user_by_public_id(
-        public_id: str,
-        db: Session = Depends(get_db)
-):
-    """
-    Endpoint pour récupérer un utilisateur par son ID public.
-
-    Args:
-        public_id (str): L'ID public de l'utilisateur à récupérer.
-        db (Session): Dépendance de session de base de données.
-
-    Returns:
-        UserResponse: Les informations de l'utilisateur trouvé.
-
-    Raises:
-        HTTPException: Si l'utilisateur n'est pas trouvé (404 status).
-    """
-    user = db.query(Users).filter(Users.publique_id == public_id, Users.is_deleted == False).first()
-    if user is None:
-        raise HTTPException(status_code=404, detail="Utilisateur non trouvé avec cet ID public")
-=======
->>>>>>> 894f900c
     return user